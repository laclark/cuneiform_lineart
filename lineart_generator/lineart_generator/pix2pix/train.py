--- conflicted
+++ resolved
@@ -94,13 +94,8 @@
         axis = fig.add_subplot(1, 3, i + 1)
         axis.set_title(title[i])
         # Getting the pixel values in the [0, 1] range to plot.
-<<<<<<< HEAD
-        axes[i].imshow(display_list[i] * 0.5 + 0.5)
-        axes[i].set_axis_off()
-=======
         axis.imshow(display_list[i] * 0.5 + 0.5)
         axis.set_axis_off()
->>>>>>> c8b4f73c
 
     return fig
 
@@ -126,9 +121,6 @@
     return summary_ims
 
 
-<<<<<<< HEAD
-@tf.function
-=======
 def create_summary_figs(summary_writer, test_ds, num_summary_ims, epoch,
                         global_step, frequency=None):
     """Generate predicted images and save to tf.summary for monitoring.
@@ -162,7 +154,6 @@
         checkpoint.save(file_prefix=name_checkpoint())
 
 
->>>>>>> c8b4f73c
 def train_step(input_image, target):
     """Run a single training step and return losses."""
     with tf.GradientTape() as gen_tape, tf.GradientTape() as disc_tape:
@@ -195,23 +186,6 @@
             'disc_loss': disc_loss}
 
 
-<<<<<<< HEAD
-def add_losses_to_summary(summary_writer, losses, step):
-    with summary_writer.as_default():
-        for name, loss in losses.items():
-            tf.summary.scalar(name, loss, step=step)
-
-
-def save_checkpoint(checkpoint, epoch, frequency):
-    """Save checkpoint at given frequency."""
-    def name_checkpoint():
-        return os.path.join(checkpoint.dir, f"epoch_{epoch + 1:05d}")
-    if (epoch + 1) % frequency == 0:
-        checkpoint.save(file_prefix=name_checkpoint())
-
-
-=======
->>>>>>> c8b4f73c
 def fit(checkpoint, summary_writer, epochs, train_ds, test_ds, save_frequency):
     """Control model training, checkpoint saving, and tf.summary generation."""
     global_step = 0
@@ -219,21 +193,9 @@
     for epoch in range(epochs):
         start = time.time()
 
-<<<<<<< HEAD
-        num_summary_ims = 5
-        figs = []
-        for example_input, example_target in test_ds.take(num_summary_ims):
-            figs.append(generate_image(GENERATOR, example_input,
-                                       example_target))
-
-        with summary_writer.as_default():
-            tf.summary.image(f"Test data, Epoch {epoch}",
-                             fig_to_tf_summary(figs), step=global_step)
-=======
         num_summary_ims = 2
         create_summary_figs(summary_writer, test_ds, num_summary_ims,
                             epoch, global_step, frequency=save_frequency)
->>>>>>> c8b4f73c
 
         print("Epoch: ", epoch + 1)
 
@@ -242,11 +204,7 @@
             print('.', end='')
             if (n+1) % 100 == 0:
                 print()
-<<<<<<< HEAD
-            losses = train_step(input_image, target, epoch)
-=======
             losses = train_step(input_image, target)
->>>>>>> c8b4f73c
             add_losses_to_summary(summary_writer, losses,
                                   global_step + n.numpy() + 1)
 
@@ -260,12 +218,8 @@
                                                            time.time()-start))
 
 
-<<<<<<< HEAD
-def train_lineart_generator(training_dir, model_name, data_dir, train_proportion, epochs, save_frequency):
-=======
 def train_lineart_generator(training_dir, model_name, data_dir,
                             train_proportion, epochs, save_frequency):
->>>>>>> c8b4f73c
     """
     Args:
         training_dir (str): Parent directory containing model training
